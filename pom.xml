<?xml version="1.0" encoding="UTF-8"?>
<project xmlns="http://maven.apache.org/POM/4.0.0"
	xmlns:xsi="http://www.w3.org/2001/XMLSchema-instance"
	xsi:schemaLocation="http://maven.apache.org/POM/4.0.0
		http://maven.apache.org/xsd/maven-4.0.0.xsd">
	<modelVersion>4.0.0</modelVersion>

	<parent>
		<groupId>org.scijava</groupId>
		<artifactId>pom-scijava</artifactId>
		<version>1.149</version>
		<relativePath />
	</parent>

	<groupId>slim-curve</groupId>
	<artifactId>slim-curve</artifactId>
	<version>1.0.0-SNAPSHOT</version>
	<packaging>nar</packaging>

	<name>SLIM Curve</name>
	<description>A package for exponential curve fitting of combined spectral lifetime image data.</description>
	<url>https://slim-curve.github.io/</url>
	<inceptionYear>2010</inceptionYear>

	<licenses>
		<license>
			<name>GNU General Public License v3+</name>
			<url>http://www.gnu.org/licenses/gpl-3.0.txt</url>
			<distribution>repo</distribution>
		</license>
	</licenses>

	<organization>
		<name>SLIM Curve</name>
		<url>https://github.com/slim-curve</url>
	</organization>

	<dependencies>
		<dependency>
			<groupId>org.scijava</groupId>
			<artifactId>native-lib-loader</artifactId>
			<version>2.0.0</version>
		</dependency>
	</dependencies>

	<build>
		<plugins>
			<plugin>
				<groupId>${nar.groupId}</groupId>
				<artifactId>nar-maven-plugin</artifactId>
				<version>${nar.version}</version>
				<extensions>true</extensions>
				<configuration>
					<c>
						<name>gcc</name>
						<includes>
							<include>**/*.c</include>
						</includes>
						<options>
							<option>-I${JAVA_HOME}/include</option>
							<option>${java.os.include}</option>
							<option>${stack.protector.option}</option>
							<option>${architecture.option}</option>
							<option>${subsystem.option}</option>
							<option>${debug.option}</option>
						</options>
					</c>
					<linker>
						<name>gcc</name>
						<options>
							<option>${architecture.option}</option>
							<option>${subsystem.option}</option>
						</options>
					</linker>
					<libraries>
						<library>
							<type>shared</type>
						</library>
					</libraries>
				</configuration>
			</plugin>
			<plugin>
				<groupId>org.codehaus.mojo</groupId>
				<artifactId>license-maven-plugin</artifactId>
				<configuration>
					<licenseName>gpl_v3</licenseName>
<<<<<<< HEAD
					<projectName>SLIM-curve package for exponential curve fitting of spectral lifetime data.</projectName>
					<organizationName>University of Oxford and Board of Regents of the
University of Wisconsin-Madison.</organizationName>
=======
					<projectName>SLIM Curve package for exponential curve fitting of spectral lifetime data.</projectName>
					<organizationName>Gray Institute University of Oxford and Board of
Regents of the University of Wisconsin-Madison.</organizationName>
					<!-- NB: It seems these excludes are not respected.
					     Probably something wrong with the syntax. For now,
					     they are here merely for documentation purposes. -->
					<excludes>
						<exclude>src/main/c/jni.h</exclude>
						<exclude>src/main/c/jni_md.h</exclude>
						<exclude>src/main/c/loci_*.h</exclude>
						<exclude>src/matlab/**</exclude>
						<exclude>src/slim-curve-cmd/c/iniparser/**</exclude>
					</excludes>
				</configuration>
			</plugin>
			<plugin>
				<artifactId>maven-assembly-plugin</artifactId>
				<configuration>
					<appendAssemblyId>false</appendAssemblyId>
					<descriptors>
						<descriptor>src/main/assembly/libs-assembly.xml</descriptor>
					</descriptors>
					<archive>
						<manifest>
							<packageName>loci.slim</packageName>
							<addDefaultImplementationEntries>true</addDefaultImplementationEntries>
						</manifest>
					</archive>
>>>>>>> bffb0d4d
				</configuration>
				<executions>
					<execution>
						<id>make-assembly</id>
						<phase>package</phase>
						<goals>
							<goal>single</goal>
						</goals>
					</execution>
				</executions>
			</plugin>
		</plugins>
	</build>

	<developers>
		<developer>
			<id>paulbarber</id>
			<name>Paul Barber</name>
			<email>Paul.Barber@rob.ox.ac.uk</email>
			<url>http://users.ox.ac.uk/~raob0009/</url>
			<organization>Cancer Research UK and Medical Research Council Oxford Institute for Radiation Oncology</organization>
			<organizationUrl>http://www.rob.ox.ac.uk/</organizationUrl>
			<roles>
				<role>architect</role>
				<role>developer</role>
			</roles>
			<timezone>+0</timezone>
		</developer>
		<developer>
			<id>grislis</id>
			<name>Aivar Grislis</name>
			<url>http://loci.wisc.edu/people/aivar-grislis</url>
			<organization>UW-Madison LOCI</organization>
			<organizationUrl>http://loci.wisc.edu/</organizationUrl>
			<roles>
				<role>developer</role>
			</roles>
			<timezone>-6</timezone>
		</developer>
		<developer>
			<id>ctrueden</id>
			<name>Curtis Rueden</name>
			<email>ctrueden@wisc.edu</email>
			<url>http://loci.wisc.edu/people/curtis-rueden</url>
			<organization>UW-Madison LOCI</organization>
			<organizationUrl>http://loci.wisc.edu/</organizationUrl>
			<roles>
				<role>architect</role>
			</roles>
			<timezone>-6</timezone>
		</developer>
	</developers>

	<issueManagement>
		<system>GitHub Issues</system>
		<url>https://github.com/slim-curve/slim-curve/issues</url>
	</issueManagement>

	<ciManagement>
		<system>Jenkins</system>
		<url>http://jenkins.imagej.net/job/SLIM-curve/</url>
	</ciManagement>

	<mailingLists>
		<mailingList>
			<name>SLIM Curve</name>
			<subscribe>http://imagej.net/mailman/listinfo/slim-curve</subscribe>
			<unsubscribe>http://imagej.net/mailman/listinfo/slim-curve</unsubscribe>
			<post>slim-curve@imagej.net</post>
			<archive>http://imagej.net/pipermail/slim-curve/</archive>
		</mailingList>
	</mailingLists>

	<scm>
		<connection>scm:git:git://github.com/uw-loci/slim-curve</connection>
		<developerConnection>scm:git:git@github.com:uw-loci/slim-curve</developerConnection>
		<tag>HEAD</tag>
		<url>https://github.com/uw-loci/slim-curve</url>
	</scm>

	<repositories>
		<!-- NB: for project parent -->
		<repository>
			<id>imagej.public</id>
			<url>http://maven.imagej.net/content/groups/public</url>
		</repository>
	</repositories>

</project><|MERGE_RESOLUTION|>--- conflicted
+++ resolved
@@ -84,14 +84,9 @@
 				<artifactId>license-maven-plugin</artifactId>
 				<configuration>
 					<licenseName>gpl_v3</licenseName>
-<<<<<<< HEAD
 					<projectName>SLIM-curve package for exponential curve fitting of spectral lifetime data.</projectName>
 					<organizationName>University of Oxford and Board of Regents of the
 University of Wisconsin-Madison.</organizationName>
-=======
-					<projectName>SLIM Curve package for exponential curve fitting of spectral lifetime data.</projectName>
-					<organizationName>Gray Institute University of Oxford and Board of
-Regents of the University of Wisconsin-Madison.</organizationName>
 					<!-- NB: It seems these excludes are not respected.
 					     Probably something wrong with the syntax. For now,
 					     they are here merely for documentation purposes. -->
@@ -117,7 +112,6 @@
 							<addDefaultImplementationEntries>true</addDefaultImplementationEntries>
 						</manifest>
 					</archive>
->>>>>>> bffb0d4d
 				</configuration>
 				<executions>
 					<execution>
